--- conflicted
+++ resolved
@@ -28,10 +28,6 @@
         self.middle_frame = tk.Frame(self)
         self.middle_frame.pack(pady=10)
 
-<<<<<<< HEAD
-        self.reference_img = Image.open("assets/reference_poses/dummy_pose2.jpg")
-        self.reference_img = self.reference_img.resize((600, 500), resample=3)
-=======
         # Define the possible extensions
         extensions = ['.png', '.jpg', '.jpeg', '.webp']
 
@@ -46,8 +42,8 @@
         self.pose_id = 0
 
         self.reference_img = Image.open(self.reference_images[self.pose_id])
-        # self.reference_img = self.reference_img.resize((200, 200), resample=3)
->>>>>>> b0884cd9
+        self.reference_img = self.reference_img.resize((600, 500), resample=3)
+
         self.reference_imgtk = ImageTk.PhotoImage(self.reference_img)
         self.reference_label = tk.Label(self.middle_frame, image=self.reference_imgtk)
         self.reference_label.pack(side=tk.LEFT, padx=20)
