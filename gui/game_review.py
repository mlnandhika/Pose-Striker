--- conflicted
+++ resolved
@@ -44,13 +44,8 @@
         self.attempts_label.pack(pady=5)
 
         # Play Again button (only show if attempts are left)
-<<<<<<< HEAD
-        if self.chances > 0:
-            self.play_again_button = tk.Button(self, text="Play Again", command=self.play_again,bg="gold2")
-=======
         if chances > 0:
-            self.play_again_button = tk.Button(self, text="Play Again", command=self.play_again)
->>>>>>> a42bd4bf
+            self.play_again_button = tk.Button(self, text="Play Again", command=self.play_again, bg="gold2")
             self.play_again_button.pack(pady=5)
         
         # Main Menu button
